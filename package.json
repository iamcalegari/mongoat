--- conflicted
+++ resolved
@@ -1,10 +1,6 @@
 {
   "name": "@iamcalegari/mongoat",
-<<<<<<< HEAD
-  "version": "1.0.29-alpha",
-=======
   "version": "1.0.30-alpha",
->>>>>>> 92f43fb1
   "description": "A ligthweight ODM library for MongoDB",
   "repository": "git@github.com:iamcalegari/mongoat.git",
   "author": "iamcalegari <iamcalegari20@gmail.com>",
